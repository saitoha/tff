#!/usr/bin/env python
# -*- coding: utf-8 -*-
#
# ***** BEGIN LICENSE BLOCK *****
# Copyright (C) 2012-2014, Hayaki Saito 
# 
# Permission is hereby granted, free of charge, to any person obtaining a 
# copy of this software and associated documentation files (the "Software"), 
# to deal in the Software without restriction, including without limitation 
# the rights to use, copy, modify, merge, publish, distribute, sublicense, 
# and/or sell copies of the Software, and to permit persons to whom the 
# Software is furnished to do so, subject to the following conditions: 
# 
# The above copyright notice and this permission notice shall be included in 
# all copies or substantial portions of the Software. 
# 
# THE SOFTWARE IS PROVIDED "AS IS", WITHOUT WARRANTY OF ANY KIND, EXPRESS OR 
# IMPLIED, INCLUDING BUT NOT LIMITED TO THE WARRANTIES OF MERCHANTABILITY, 
# FITNESS FOR A PARTICULAR PURPOSE AND NONINFRINGEMENT.  IN NO EVENT SHALL 
# THE AUTHORS OR COPYRIGHT HOLDERS BE LIABLE FOR ANY CLAIM, DAMAGES OR OTHER 
# LIABILITY, WHETHER IN AN ACTION OF CONTRACT, TORT OR OTHERWISE, ARISING 
# FROM, OUT OF OR IN CONNECTION WITH THE SOFTWARE OR THE USE OR OTHER 
# DEALINGS IN THE SOFTWARE. 
# 
# ***** END LICENSE BLOCK *****

__author__  = "Hayaki Saito (user@zuse.jp)"
__version__ = "0.2.9"
__license__ = "MIT"
<<<<<<< HEAD
signature   = '86bd7e6ada5c3575a87779e8a70a8f56'
=======
signature   = '272bd51a6856e85ac4032a83b35779a6'
>>>>>>> 63db29c6

import sys
import os
import termios
import pty
import signal
import fcntl
import struct
import select
import errno
import codecs
import threading
import logging

_BUFFER_SIZE = 8192
_ESC_TIMEOUT = 0.5  # sec

###############################################################################
#
# Exceptions
#
class NotHandledException(Exception):
    ''' thrown when an unknown seqnence is detected '''

    def __init__(self, value):
        """
        >>> e = NotHandledException("test1")
        >>> e.value
        'test1'
        """
        self.value = value

    def __str__(self):
        """
        >>> e = NotHandledException("test2")
        >>> e.value
        'test2'
        """
        return repr(self.value)


class ParseException(Exception):
    ''' thrown when a parse error is detected '''

    def __init__(self, value):
        """
        >>> e = ParseException("test2")
        >>> e.value
        'test2'
        """
        self.value = value

    def __str__(self):
        """
        >>> e = ParseException("test2")
        >>> e.value
        'test2'
        """
        return repr(self.value)


###############################################################################
#
# interfaces
#
# - EventObserver
# - Scanner
# - OutputStream
# - Parser
# - PTY
#
class EventObserver:
    ''' adapt to event driven ECMA-35/48 parser model '''

    def handle_start(self, context):
        raise NotImplementedError("EventObserver::handle_start")

    def handle_end(self, context):
        raise NotImplementedError("EventObserver::handle_end")

    def handle_csi(self, context, params, intermediate, final):
        raise NotImplementedError("EventObserver::handle_csi")

    def handle_esc(self, context, prefix, final):
        raise NotImplementedError("EventObserver::handle_esc")

    def handle_ss2(self, context, final):
        raise NotImplementedError("EventObserver::handle_ss2")

    def handle_ss3(self, context, final):
        raise NotImplementedError("EventObserver::handle_ss3")

    def handle_control_string(self, context, prefix, value):
        raise NotImplementedError("EventObserver::handle_control_string")

    def handle_char(self, context, c):
        raise NotImplementedError("EventObserver::handle_char")

    def handle_invalid(self, context, seq):
        raise NotImplementedError("EventObserver::handle_invalid")

    def handle_draw(self, context):
        raise NotImplementedError("EventObserver::handle_draw")

    def handle_invalid(self, context, seq):
        raise NotImplementedError("EventObserver::handle_invalid")

    def handle_resize(self, context, row, col):
        raise NotImplementedError("EventObserver::handle_resize")


class Scanner:
    ''' forward input iterator '''

    def __iter__(self):
        raise NotImplementedError("Scanner::__iter__")

    # deprecated
    def assign(self, value, termenc):
        raise NotImplementedError("Scanner::assign")

    def continuous_assign(self, value, termenc):
        raise NotImplementedError("Scanner::continuous_assign")

class OutputStream:
    ''' abstruct TTY output stream '''

    def write(self, c):
        raise NotImplementedError("OutputStream::write")

    def flush(self):
        raise NotImplementedError("OutputStream::flush")


class EventDispatcher:
    ''' Dispatch interface of terminal sequence event oriented parser '''

    def dispatch_esc(self, prefix, final):
        raise NotImplementedError("EventDispatcher::dispatch_esc")

    def dispatch_csi(self, prefix, params, final):
        raise NotImplementedError("EventDispatcher::dispatch_csi")

    def dispatch_control_string(self, prefix, value):
        raise NotImplementedError("EventDispatcher::dispatch_control_string")

    def dispatch_char(self, c):
        raise NotImplementedError("EventDispatcher::dispatch_char")


class Parser:
    ''' abstruct Parser '''

    def parse(self, context):
        raise NotImplementedError("Parser::parse")


class PTY:
    ''' abstruct PTY device '''

    def fitsize(self):
        raise NotImplementedError("PTY::fitsize")

    def resize(self, height, width):
        raise NotImplementedError("PTY::resize")

    def read(self):
        raise NotImplementedError("PTY::read")

    def write(self, data):
        raise NotImplementedError("PTY::write")

    def xon(self):
        raise NotImplementedError("PTY::xon")

    def xoff(self):
        raise NotImplementedError("PTY::xoff")

    def drive(self):
        raise NotImplementedError("PTY::drive")


###############################################################################
#
# Simple Parser implementation
#
class SimpleParser(Parser):
    ''' simple parser, don't parse ESC/CSI/string seqneces '''

    class _MockContext:

        def __init__(self):
            self.output = []

        def __iter__(self):
            for i in [1, 2, 3, 4, 5]:
                yield i

        def dispatch_char(self, c):
            self.output.append(c)

    def parse(self, context):
        """
        >>> parser = SimpleParser()
        >>> context = SimpleParser._MockContext()
        >>> parser.parse(context)
        >>> context.output
        [1, 2, 3, 4, 5]
        """
        for c in context:
            context.dispatch_char(c)


###############################################################################
#
# Default Parser implementation
#
_STATE_GROUND = 0
_STATE_ESC = 1
_STATE_ESC_INTERMEDIATE = 2
_STATE_CSI_PARAMETER = 3
_STATE_CSI_INTERMEDIATE = 4
_STATE_SS2 = 6
_STATE_SS3 = 7
_STATE_OSC = 8
_STATE_OSC_ESC = 9
_STATE_STR = 10
_STATE_STR_ESC = 11


class _MockHandler:

    def handle_csi(self, context, parameter, intermediate, final):
        print (parameter, intermediate, final)

    def handle_esc(self, context, intermediate, final):
        print (intermediate, final)

    def handle_control_string(self, context, prefix, value):
        print (prefix, value)

    def handle_char(self, context, c):
        print (c)


class DefaultParser(Parser):
    ''' parse ESC/CSI/string seqneces '''

    def __init__(self):
        self.reset()

    def init(self, context):
        self.__context = context

    def state_is_esc(self):
        return self.__state != _STATE_GROUND

    def flush(self):
        pbytes = self.__pbytes
        ibytes = self.__ibytes
        state = self.__state
        context = self.__context
        if state == _STATE_ESC:
            context.dispatch_char(0x1b)
        elif state == _STATE_ESC_INTERMEDIATE:
            context.dispatch_invalid([0x1b] + ibytes)
        elif state == _STATE_CSI_INTERMEDIATE:
            context.dispatch_invalid([0x1b, 0x5b] + ibytes)
        elif state == _STATE_CSI_PARAMETER:
            context.dispatch_invalid([0x1b, 0x5b] + ibytes + pbytes)

    def reset(self):
        self.__state = _STATE_GROUND
        self.__pbytes = []
        self.__ibytes = []

    def parse(self, data):

        context = self.__context
        context.assign(data)
        pbytes = self.__pbytes
        ibytes = self.__ibytes
        state = self.__state
        for c in context:

            if state == _STATE_GROUND:
                if c == 0x1b:  # ESC
                    ibytes = []
                    state = _STATE_ESC

                else:  # control character
                    context.dispatch_char(c)

            elif state == _STATE_ESC:
                #
                # - ISO-6429 independent escape sequense
                #
                #     ESC F
                #
                # - ISO-2022 designation sequence
                #
                #     ESC I ... I F
                #
                if c == 0x5b:  # [
                    pbytes = []
                    state = _STATE_CSI_PARAMETER
                elif c == 0x5d:  # ]
                    pbytes = [c]
                    state = _STATE_OSC
                elif c == 0x4e:  # N
                    state = _STATE_SS2
                elif c == 0x4f:  # O
                    state = _STATE_SS3
                elif c == 0x50 or c == 0x58 or c == 0x5e or c == 0x5f:
                    # P(DCS) or X(SOS) or ^(PM) or _(APC)
                    pbytes = [c]
                    state = _STATE_STR
                elif c < 0x20:  # control character
                    if c == 0x1b:  # ESC
                        seq = [0x1b]
                        context.dispatch_invalid(seq)
                        ibytes = []
                        state = _STATE_ESC
                    elif c == 0x18 or c == 0x1a:
                        seq = [0x1b]
                        context.dispatch_invalid(seq)
                        context.dispatch_char(c)
                        state = _STATE_GROUND
                    else:
                        context.dispatch_char(c)
                elif c <= 0x2f:  # SP to /
                    ibytes.append(c)
                    state = _STATE_ESC_INTERMEDIATE
                elif c <= 0x7e:  # ~
                    context.dispatch_esc(ibytes, c)
                    state = _STATE_GROUND
                elif c == 0x7f:  # control character
                    context.dispatch_char(c)
                else:
                    seq = [0x1b, c]
                    context.dispatch_invalid(seq)
                    state = _STATE_GROUND

            elif state == _STATE_CSI_PARAMETER:
                # parse control sequence
                #
                # CSI P ... P I ... I F
                #     ^
                if c > 0x7e:
                    if c == 0x7f:  # control character
                        context.dispatch_char(c)
                    else:
                        seq = [0x1b, 0x5b] + pbytes
                        context.dispatch_invalid(seq)
                        state = _STATE_GROUND
                elif c > 0x3f:  # Final byte, @ to ~
                    context.dispatch_csi(pbytes, ibytes, c)
                    state = _STATE_GROUND
                elif c > 0x2f:  # parameter, 0 to ?
                    pbytes.append(c)
                elif c > 0x1f:  # intermediate, SP to /
                    ibytes.append(c)
                    state = _STATE_CSI_INTERMEDIATE

                # control chars
                elif c == 0x1b:  # ESC
                    seq = [0x1b, 0x5b] + pbytes
                    context.dispatch_invalid(seq)
                    ibytes = []
                    state = _STATE_ESC

                elif c == 0x18 or c == 0x1a:  # CAN, SUB
                    seq = [0x1b, 0x5b] + pbytes
                    context.dispatch_invalid(seq)
                    context.dispatch_char(c)
                    state = _STATE_GROUND

                else:
                    context.dispatch_char(c)

            elif state == _STATE_CSI_INTERMEDIATE:
                # parse control sequence
                #
                # CSI P ... P I ... I F
                #             ^
                if c > 0x7e:
                    if c == 0x7f:  # control character
                        context.dispatch_char(c)
                    else:
                        seq = [0x1b, 0x5b] + pbytes + ibytes
                        context.dispatch_invalid(seq)
                        state = _STATE_GROUND
                elif c > 0x3f:  # Final byte, @ to ~
                    context.dispatch_csi(pbytes, ibytes, c)
                    state = _STATE_GROUND
                elif c > 0x2f:
                    seq = [0x1b, 0x5b] + pbytes + ibytes + [c]
                    context.dispatch_invalid(seq)
                    state = _STATE_GROUND
                elif c > 0x1f:  # intermediate, SP to /
                    ibytes.append(c)
                    state = _STATE_CSI_INTERMEDIATE

                # control chars
                elif c == 0x1b:  # ESC
                    seq = [0x1b, 0x5b] + pbytes + ibytes
                    context.dispatch_invalid(seq)
                    ibytes = []
                    state = _STATE_ESC
                elif c == 0x18 or c == 0x1a:
                    seq = [0x1b, 0x5b] + pbytes + ibytes
                    context.dispatch_invalid(seq)
                    context.dispatch_char(c)
                    state = _STATE_GROUND
                else:
                    context.dispatch_char(c)

            elif state == _STATE_ESC_INTERMEDIATE:
                if c > 0x7e:
                    if c == 0x7f:  # control character
                        context.dispatch_char(c)
                    else:
                        seq = [0x1b] + ibytes + [c]
                        context.dispatch_invalid(seq)
                        state = _STATE_GROUND
                elif c > 0x2f:  # 0 to ~, Final byte
                    context.dispatch_esc(ibytes, c)
                    state = _STATE_GROUND
                elif c > 0x1f:  # SP to /
                    ibytes.append(c)
                    state = _STATE_ESC_INTERMEDIATE
                elif c == 0x1b:  # ESC
                    seq = [0x1b] + ibytes
                    context.dispatch_invalid(seq)
                    ibytes = []
                    state = _STATE_ESC
                elif c == 0x18 or c == 0x1a:
                    seq = [0x1b] + ibytes
                    context.dispatch_invalid(seq)
                    context.dispatch_char(c)
                    state = _STATE_GROUND
                else:
                    context.dispatch_char(c)

            elif state == _STATE_OSC:
                # parse control string
                if c == 0x07:
                    context.dispatch_control_string(pbytes[0], ibytes)
                    state = _STATE_GROUND
                elif c < 0x08:
                    seq = [0x1b] + pbytes + ibytes + [c]
                    context.dispatch_invalid(seq)
                    state = _STATE_GROUND
                elif c < 0x0e:
                    ibytes.append(c)
                elif c == 0x1b:
                    state = _STATE_OSC_ESC
                elif c < 0x20:
                    seq = [0x1b] + pbytes + ibytes + [c]
                    context.dispatch_invalid(seq)
                    state = _STATE_GROUND
                else:
                    ibytes.append(c)

            elif state == _STATE_STR:
                # parse control string
                # 00/08 - 00/13, 02/00 - 07/14
                #
                if c < 0x08:
                    seq = [0x1b] + pbytes + ibytes + [c]
                    context.dispatch_invalid(seq)
                    state = _STATE_GROUND
                elif c < 0x0e:
                    ibytes.append(c)
                elif c == 0x1b:
                    state = _STATE_STR_ESC
                elif c < 0x20:
                    seq = [0x1b] + pbytes + ibytes + [c]
                    context.dispatch_invalid(seq)
                    state = _STATE_GROUND
                else:
                    ibytes.append(c)

            elif state == _STATE_OSC_ESC:
                # parse control string
                if c == 0x5c:
                    context.dispatch_control_string(pbytes[0], ibytes)
                    state = _STATE_GROUND
                else:
                    seq = [0x1b] + pbytes + ibytes + [0x1b, c]
                    context.dispatch_invalid(seq)
                    state = _STATE_GROUND

            elif state == _STATE_STR_ESC:
                # parse control string
                # 00/08 - 00/13, 02/00 - 07/14
                #
                if c == 0x5c:
                    context.dispatch_control_string(pbytes[0], ibytes)
                    state = _STATE_GROUND
                else:
                    seq = [0x1b] + pbytes + ibytes + [0x1b, c]
                    context.dispatch_invalid(seq)
                    state = _STATE_GROUND

            elif state == _STATE_SS3:
                if c < 0x20:  # control character
                    if c == 0x1b:  # ESC
                        seq = [0x1b, 0x4f]
                        context.dispatch_invalid(seq)
                        ibytes = []
                        state = _STATE_ESC
                    elif c == 0x18 or c == 0x1a:
                        seq = [0x1b, 0x4f]
                        context.dispatch_invalid(seq)
                        context.dispatch_char(c)
                        state = _STATE_GROUND
                    else:
                        context.dispatch_char(c)
                elif c < 0x7f:
                    context.dispatch_ss3(c)
                    state = _STATE_GROUND
                else:
                    seq = [0x1b, 0x4f]
                    context.dispatch_invalid(seq)
                    context.dispatch_char(c)

            elif state == _STATE_SS2:
                if c < 0x20:  # control character
                    if c == 0x1b:  # ESC
                        seq = [0x1b, 0x4e]
                        context.dispatch_invalid(seq)
                        ibytes = []
                        state = _STATE_ESC
                    elif c == 0x18 or c == 0x1a:
                        seq = [0x1b, 0x4e]
                        context.dispatch_invalid(seq)
                        context.dispatch_char(c)
                        state = _STATE_GROUND
                    else:
                        context.dispatch_char(c)
                elif c < 0x7f:
                    context.dispatch_ss2(c)
                    state = _STATE_GROUND
                else:
                    seq = [0x1b, 0x4f]
                    context.dispatch_invalid(seq)
                    context.dispatch_char(c)

        self.__pbytes = pbytes
        self.__ibytes = ibytes
        self.__state = state



###############################################################################
#
# Scanner implementation
#
class DefaultScanner(Scanner):
    ''' scan input stream and iterate UCS code points '''

    def __init__(self, ucs4=True, termenc=None):
        """
        >>> scanner = DefaultScanner()
        >>> scanner._ucs4
        True
        """
        self._data = None
        self._ucs4 = ucs4
        if termenc:
            self._decoder = codecs.getincrementaldecoder(termenc)(errors='replace')
            self._termenc = termenc
        else:
            self._decoder = None
            self._termenc = None

    # deprecated
    def assign(self, value, termenc):
        """
        >>> scanner = DefaultScanner()
        >>> scanner.assign("01234", "ascii")
        >>> scanner._data
        u'01234'
        """
        if self._termenc != termenc:
            self._decoder = codecs.getincrementaldecoder(termenc)(errors='replace')
            self._termenc = termenc
        self._data = self._decoder.decode(value)

    def continuous_assign(self, value):
        """
        >>> scanner = DefaultScanner(termenc="utf-8")
        >>> scanner.continuous_assign("01234")
        >>> scanner._data
        u'01234'
        """
        self._data = self._decoder.decode(value)

    def __iter__(self):
        """
        >>> scanner = DefaultScanner()
        >>> scanner.assign("abcde", "UTF-8")
        >>> print [ c for c in scanner ]
        [97, 98, 99, 100, 101]
        """
        if self._ucs4:
            c1 = 0
            for x in self._data:
                c = ord(x)
                if c >= 0xd800 and c <= 0xdbff:
                    c1 = c - 0xd800
                    continue
                elif c1 != 0 and c >= 0xdc00 and c <= 0xdfff:
                    c = 0x10000 + ((c1 << 10) | (c - 0xdc00))
                    c1 = 0
                yield c
        else:
            for x in self._data:
                yield ord(x)



###############################################################################
#
# Handler implementation
#
class DefaultHandler(EventObserver):
    ''' default handler, pass through all ESC/CSI/string seqnceses '''
    def __init__(self):
        pass

# EventObserver
    def handle_start(self, context):
        pass

    def handle_end(self, context):
        pass

    def handle_esc(self, context, intermediate, final):
        return False

    def handle_csi(self, context, parameter, intermediate, final):
        return False

    def handle_ss2(self, context, final):
        return False

    def handle_ss3(self, context, final):
        return False

    def handle_control_string(self, context, prefix, value):
        return False

    def handle_char(self, context, c):
        return False

    def handle_invalid(self, context, seq):
        return False

    def handle_draw(self, context):
        pass

    def handle_resize(self, context, row, col):
        pass


###############################################################################
#
# Multiplexer implementation
#
class FilterMultiplexer(EventObserver):

    def __init__(self, lhs, rhs):
        self.__lhs = lhs
        self.__rhs = rhs

    def get_lhs(self):
        return self.__lhs

    def get_rhs(self):
        return self.__rhs

    def handle_start(self, context):
        handled_lhs = self.__lhs.handle_start(context)
        handled_rhs = self.__rhs.handle_start(context)
        return handled_lhs and handled_rhs

    def handle_end(self, context):
        handled_lhs = self.__lhs.handle_end(context)
        handled_rhs = self.__rhs.handle_end(context)
        return handled_lhs and handled_rhs

    def handle_flush(self, context):
        handled_lhs = self.__lhs.handle_flush(context)
        handled_rhs = self.__rhs.handle_flush(context)
        return handled_lhs and handled_rhs

    def handle_csi(self, context, params, intermediate, final):
        handled_lhs = self.__lhs.handle_csi(context, params,
                                            intermediate, final)
        handled_rhs = self.__rhs.handle_csi(context, params,
                                            intermediate, final)
        return handled_lhs and handled_rhs

    def handle_esc(self, context, intermediate, final):
        handled_lhs = self.__lhs.handle_esc(context, intermediate, final)
        handled_rhs = self.__rhs.handle_esc(context, intermediate, final)
        return handled_lhs and handled_rhs

    def handle_ss2(self, context, final):
        handled_lhs = self.__lhs.handle_ss2(context, final)
        handled_rhs = self.__rhs.handle_ss2(context, final)
        return handled_lhs and handled_rhs

    def handle_ss3(self, context, final):
        handled_lhs = self.__lhs.handle_ss3(context, final)
        handled_rhs = self.__rhs.handle_ss3(context, final)
        return handled_lhs and handled_rhs

    def handle_control_string(self, context, prefix, value):
        handled_lhs = self.__lhs.handle_control_string(context, prefix, value)
        handled_rhs = self.__rhs.handle_control_string(context, prefix, value)
        return handled_lhs and handled_rhs

    def handle_char(self, context, c):
        handled_lhs = self.__lhs.handle_char(context, c)
        handled_rhs = self.__rhs.handle_char(context, c)
        return handled_lhs and handled_rhs

    def handle_invalid(self, context, seq):
        handled_lhs = self.__lhs.handle_invalid(context, seq)
        handled_rhs = self.__rhs.handle_invalid(context, seq)
        return handled_lhs and handled_rhs

    def handle_draw(self, context):
        handled_lhs = self.__lhs.handle_draw(context)
        handled_rhs = self.__rhs.handle_draw(context)
        return handled_lhs and handled_rhs

    def handle_resize(self, context, row, col):
        handled_lhs = self.__lhs.handle_resize(context, row, col)
        handled_rhs = self.__rhs.handle_resize(context, row, col)
        return handled_lhs and handled_rhs


###############################################################################
#
# Dispatcher implementation
#
class ParseContext(OutputStream, EventDispatcher):

    def __init__(self,
                 output,
                 termenc='UTF-8',
                 scanner=DefaultScanner(),
                 handler=DefaultHandler(),
                 buffering=False):
        self.__termenc = termenc
        self.__scanner = scanner
        self.__handler = handler
        self._c1 = 0

        if buffering:
            try:
                from cStringIO import StringIO
                self._output = codecs.getwriter(termenc)(StringIO())
            except ImportError:
                try:
                    from StringIO import StringIO
                    self._output = codecs.getwriter(termenc)(StringIO())
                except ImportError:
                    from io import StringIO
                    self._output = codecs.getwriter(termenc)(StringIO())
        else:
            self._output = codecs.getwriter(termenc)(output)
        self._target_output = output
        self._buffering = buffering

    def __iter__(self):
        return self.__scanner.__iter__()

    def assign(self, data):
        self.__scanner.assign(data, self.__termenc)
        if self._buffering:
            self._output.truncate(0)

    def sethandler(self, handler):
        self.__handler = handler

    def putu(self, data):
        self._output.write(data)

    def puts(self, data):
        self._target_output.write(data)

    def put(self, c):
        if c < 0x80:
            self._output.write(chr(c))
        elif c < 0xd800:
            self._output.write(unichr(c))
        elif c < 0xdc00:
            self._c1 = c
        elif c < 0xe000:
            self._output.write(unichr(self._c1) + unichr(c))
        elif c < 0x10000:
            self._output.write(unichr(c))
        else:  # c > 0x10000
            c -= 0x10000
            c1 = (c >> 10) + 0xd800
            c2 = (c & 0x3ff) + 0xdc00
            self._output.write(unichr(c1) + unichr(c2))

    # obsoluted!!
    def writestring(self, data):
        try:
            self._target_output.write(data)
        except Exception:
            self._output.write(data)

# OutputStream
    # obsoluted!!
    def write(self, c):
        self.put(c)

    def flush(self):
        if self._buffering:
            self._target_output.write(self._output)
        try:
            self._target_output.flush()
        except IOError:
            pass

# EventDispatcher
    def dispatch_esc(self, intermediate, final):
        if not self.__handler.handle_esc(self, intermediate, final):
            self.put(0x1b)  # ESC
            for c in intermediate:
                self.put(c)
            self.put(final)

    def dispatch_csi(self, parameter, intermediate, final):
        if not self.__handler.handle_csi(self, parameter, intermediate, final):
            self.put(0x1b)  # ESC
            self.put(0x5b)  # [
            for c in parameter:
                self.put(c)
            for c in intermediate:
                self.put(c)
            self.put(final)

    def dispatch_ss2(self, final):
        if not self.__handler.handle_ss2(self, final):
            self.put(0x1b)  # ESC
            self.put(0x4e)  # N
            self.put(final)

    def dispatch_ss3(self, final):
        if not self.__handler.handle_ss3(self, final):
            self.put(0x1b)  # ESC
            self.put(0x4f)  # O
            self.put(final)

    def dispatch_control_string(self, prefix, value):
        if not self.__handler.handle_control_string(self, prefix, value):
            self.put(0x1b)  # ESC
            self.put(prefix)
            for c in value:
                self.put(c)
            self.put(0x1b)  # ESC
            self.put(0x5c)  # \

    def dispatch_char(self, c):
        if not self.__handler.handle_char(self, c):
            self.put(c)

    def dispatch_invalid(self, seq):
        if not self.__handler.handle_invalid(self, seq):
            for c in seq:
                self.put(c)


###############################################################################
#
# DefaultPTY
#
class DefaultPTY(PTY):

    def __init__(self, term, lang, command, stdin, row=None, col=None):
        self._stdin_fileno = stdin.fileno()
        backup = termios.tcgetattr(self._stdin_fileno)
        self._backup_termios = backup
        pid, master = pty.fork()
        if not pid:
            os.environ['TERM'] = term
            os.environ['LANG'] = lang
            os.execlp('/bin/sh',
                      '/bin/sh', '-c',
                      'exec %s' % command)

        self.__setupterm(self._stdin_fileno)
        self.pid = pid
        self._master = master

        if row and col:
            self.resize(row, col)

    def close(self):
        #self.restore_term()
        try:
            os.close(self._master)
        except OSError, e:
            logging.exception(e)
            logging.info("DefaultPTY.close: master=%d" % self._master)

    def restore_term(self):
        termios.tcsetattr(self._stdin_fileno,
                          termios.TCSANOW,
                          self._backup_termios)

    def __setupterm(self, fd):
        term = termios.tcgetattr(fd)

        ## c_iflag
        #IUTF8 = 16384
        term[0] &= ~(termios.IGNBRK
                     | termios.BRKINT
                     | termios.PARMRK
                     | termios.ISTRIP
                     | termios.INLCR
                     | termios.IGNCR
                     | termios.ICRNL
                     | termios.IXON)

        term[1] &= ~(termios.OPOST
                     | termios.ONLCR)

        # c_cflag
        c_cflag = term[2]
        c_cflag &= ~(termios.CSIZE | termios.PARENB)
        c_cflag |= termios.CS8
        term[2] = c_cflag

        ## c_lflag
        c_lflag = term[3]
        c_lflag &= ~(termios.ECHO
                     | termios.ECHONL
                     | termios.ICANON
                     | termios.ISIG
                     | termios.IEXTEN)
        term[3] = c_lflag

        # c_cc
        # this PTY is jast a filter, so it must not fire signals
        vdisable = os.fpathconf(self._stdin_fileno, 'PC_VDISABLE')
        VDSUSP = 11
        c_cc = term[6]
        c_cc[termios.VEOF] = vdisable  # Ctrl-D
        c_cc[termios.VINTR] = vdisable  # Ctrl-C
        c_cc[termios.VREPRINT] = vdisable  # Ctrl-R
        c_cc[termios.VSTART] = vdisable  # Ctrl-Q
        c_cc[termios.VSTOP] = vdisable  # Ctrl-S
        c_cc[termios.VLNEXT] = vdisable  # Ctrl-V
        c_cc[termios.VWERASE] = vdisable  # Ctrl-W
        c_cc[termios.VKILL] = vdisable  # Ctrl-X
        c_cc[termios.VSUSP] = vdisable  # Ctrl-Z
        c_cc[termios.VQUIT] = vdisable  # Ctrl-\
        c_cc[VDSUSP] = vdisable  # Ctrl-Y

        termios.tcsetattr(fd, termios.TCSANOW, term)

    def __resize_impl(self, winsize):
        fcntl.ioctl(self._master, termios.TIOCSWINSZ, winsize)
        # notify Application process that terminal size has been changed.
        os.kill(self.pid, signal.SIGWINCH)

    def fitsize(self):
        winsize = fcntl.ioctl(self._stdin_fileno, termios.TIOCGWINSZ, 'hhhh')
        height, width = struct.unpack('hh', winsize)
        self.__resize_impl(winsize)
        return height, width

    def resize(self, height, width):
        winsize = struct.pack('HHHH', height, width, 0, 0)
        self.__resize_impl(winsize)
        return height, width

    def fileno(self):
        return self._master

    def stdin_fileno(self):
        return self._stdin_fileno

    def read(self):
        return os.read(self._master, _BUFFER_SIZE)

    def write(self, data):
        os.write(self._master, data)

    def flush(self):
        pass
        #os.fsync(self._master)

    def xoff(self):
        #fcntl.ioctl(self._master, termios.TIOCSTOP, 0)
        termios.tcflow(self._master, termios.TCOOFF)

    def xon(self):
        #fcntl.ioctl(self._master, termios.TIOCSTART, 0)
        termios.tcflow(self._master, termios.TCOON)

class MockParseContext(ParseContext):

    def __init__(self):
        from StringIO import StringIO
        output = StringIO()
        ParseContext.__init__(self, output)


###############################################################################
#
# Process
#
class Process:

    _tty = None
    _esc_timer = None

    def __init__(self, tty):
        self._tty = tty

    def start(self, termenc,
              inputhandler, outputhandler,
              inputparser, outputparser,
              inputscanner, outputscanner,
              buffering=False,
              stdout=sys.stdout):

        inputcontext = ParseContext(output=self._tty,
                                    termenc=termenc,
                                    scanner=inputscanner,
                                    handler=inputhandler,
                                    buffering=buffering)
        outputcontext = ParseContext(output=stdout,
                                     termenc=termenc,
                                     scanner=outputscanner,
                                     handler=outputhandler,
                                     buffering=buffering)

        inputparser.init(inputcontext)
        outputparser.init(outputcontext)

        self._inputhandler = inputhandler
        self._outputhandler = outputhandler
        self._inputparser = inputparser
        self._outputparser = outputparser
        self._inputcontext = inputcontext
        self._outputcontext = outputcontext
        inputhandler.handle_start(outputcontext)
        outputhandler.handle_start(outputcontext)

    def getpid(self):
        return self._tty.pid

    def is_alive(self):
        return self._tty is not None 

    def fileno(self):
        return self._tty.fileno()

    def stdin_fileno(self):
        return self._tty.stdin_fileno()

    def read(self):
        return self._tty.read()

    def write(self, data):
        self._tty.write(data)

    def close(self):
        tty = self._tty
        if tty is not None:
            tty.close()
            self._tty = None

    def end(self):
        self._inputhandler.handle_end(self._outputcontext)
        self._outputhandler.handle_end(self._outputcontext)

    def resize(self, row, col):
        self._tty.resize(row, col)

    def fitsize(self):
        return self._tty.fitsize()

    def on_write(self, data):
        self._inputparser.parse(data)

    def process_start(self):
        self._inputhandler.handle_start(self._inputcontext)
        self._outputhandler.handle_start(self._outputcontext)
        self._inputhandler.handle_draw(self._outputcontext)
        self._outputhandler.handle_draw(self._outputcontext)
        #self._inputcontext.flush()
        self._outputcontext.flush()

    def process_end(self):
        self._inputhandler.handle_end(self._inputcontext)
        self._outputhandler.handle_end(self._outputcontext)

    def process_resize(self, row, col):
        try:
            self._inputhandler.handle_resize(self._inputcontext, row, col)
            self._outputhandler.handle_resize(self._outputcontext, row, col)
        finally:
            self._resized = False

    def process_input(self, data):
        if not self._esc_timer is None:
            self._esc_timer.cancel()
            self._esc_timer = None

        self._inputparser.parse(data)

        # set ESC timer
        if not self._inputparser.state_is_esc():
            self._inputhandler.handle_draw(self._outputcontext)
            self._outputhandler.handle_draw(self._outputcontext)
            #self._inputcontext.flush()
            self._outputcontext.flush()
        else:
            def dispatch_esc():
                self._inputparser.flush()
                self._inputparser.reset()
                self._inputhandler.handle_draw(self._outputcontext)
                self._outputhandler.handle_draw(self._outputcontext)
                #self._inputcontext.flush()
                self._outputcontext.flush()
            self._esc_timer = threading.Timer(_ESC_TIMEOUT, dispatch_esc)
            self._esc_timer.start()

    def process_output(self, data):
        self._outputparser.parse(data)
        if not self._outputparser.state_is_esc():
            self._inputhandler.handle_draw(self._outputcontext)
            self._outputhandler.handle_draw(self._outputcontext)
            #self._inputcontext.flush()
            self._outputcontext.flush()

    def on_read(self, data):
        self._outputparser.parse(data)

    def drain(self):
        self._inputparser.reset()
        self._inputcontext.assign('')


###############################################################################
#
# Session
#
class Session:

    def __init__(self, tty):

        self._alive = True
        self._mainprocess = Process(tty)
        self._input_target = self._mainprocess
        stdin_fileno = self._mainprocess.stdin_fileno()
        self._rfds = [stdin_fileno]
        self._xfds = [stdin_fileno]
        self._resized = False
        self._process_map = {}

    # deprecated
    def add_subtty(self, term, lang,
                   command, row, col,
                   termenc,
                   inputhandler=DefaultHandler(),
                   outputhandler=DefaultHandler()):
        return self.create_process(term, lang, command, row, col,
                                   termenc, inputhandler, outputhandler)

    def create_process(self, term, lang,
                       command, row, col,
                       termenc,
                       inputhandler=DefaultHandler(),
                       outputhandler=DefaultHandler(),
                       inputparser=DefaultParser(),
                       outputparser=DefaultParser(),
                       inputscanner=DefaultScanner(),
                       outputscanner=DefaultScanner(),
                       buffering=False):

        tty = DefaultPTY(term, lang, command, sys.stdin, row, col)
        process = Process(tty)

        self._init_process(process,
                           termenc,
                           inputhandler, outputhandler,
                           inputparser, outputparser,
                           inputscanner, outputscanner,
                           buffering=buffering)
        return process

    def getactiveprocess(self):
        return self._input_target

    def process_is_active(self, process):
        return self._input_target == process

    def focus_process(self, process):
        if process.is_alive():
            logging.info("Switching focus: fileno=%d" % process.fileno())
            self._input_target.drain()
            self._input_target = process

    def blur_process(self):
        process = self._mainprocess
        if process.is_alive():
            template = "Switching focus: fileno=%d (main process)"
            logging.info(template % process.fileno())
            self._input_target.drain()
            self._input_target = process

    def destruct_process(self, process):
        fd = process.fileno()
        if fd in self._rfds:
            self._rfds.remove(fd)
        if fd in self._xfds:
            self._xfds.remove(fd)
        process.end()
        process.close()
        del self._process_map[fd]

        self.focus_process(self._mainprocess)
        self._mainprocess.process_output("")

    def drive(self):

        def onresize(no, frame):
            ''' handle resize '''
            self._resized = True

        try:
            signal.signal(signal.SIGWINCH, onresize)
        except ValueError:
            pass

        stdin_fileno = self._mainprocess.stdin_fileno()
        try:
            while self._alive:
                try:
                    rfd, wfd, xfd = select.select(self._rfds, [], self._xfds, 0.6)
                    if xfd:
                        for fd in xfd:
                            if fd in self._process_map:
                                process = self._process_map[fd]
                                self.destruct_process(process)
                                continue
                    if self._resized:
                        self._resized = False
                        row, col = self._mainprocess.fitsize()
                        self._mainprocess.process_resize(row, col)
                    if rfd:
                        for fd in rfd:
                            if fd == stdin_fileno:
                                data = os.read(stdin_fileno, _BUFFER_SIZE)
                                if self._input_target.is_alive():
                                    target_fd = self._input_target.fileno()
                                    process = self._process_map[target_fd]
                                    process.process_input(data)
                                    self._mainprocess.process_input("")
                            elif self._process_map:
                                process_map = self._process_map
                                if fd in process_map:
                                    process = process_map[fd]
                                    if self._input_target.is_alive():
                                        if fd == self._input_target.fileno():
                                            data = process.read()
                                            process.on_read(data)
                                            self._mainprocess.process_output("")
                    else:
                        pass
                except select.error, e:
                    no, msg = e
                    if no == errno.EINTR:
                        # The call was interrupted by a signal
                        self._resized = True
                    elif no == errno.EBADF:
                        for fd in self._process_map:
                            process = self._process_map[fd]
                            self.destruct_process(process)
                    else:
                        raise e
                except OSError, e:
                    no, msg = e
                    if no == errno.EINTR:
                        # The call was interrupted by a signal
                        self._resized = True
                    else:
                        raise e
        except OSError, e:
            no, msg = e
            if no == errno.EIO:
                return
            elif no == errno.EBADF:
                return
            else:
                raise e
        finally:
            try:
                self._mainprocess.process_end()
            finally:
                for fd in self._process_map:
                    process = self._process_map[fd]
                    process.end()
                    process.close()

    def start(self,
              termenc,
              stdin=sys.stdin,
              stdout=sys.stdout,
              inputscanner=DefaultScanner(),
              inputparser=DefaultParser(),
              inputhandler=DefaultHandler(),
              outputscanner=DefaultScanner(),
              outputparser=DefaultParser(),
              outputhandler=DefaultHandler(),
              buffering=False):

        mainprocess = self._mainprocess

        self._init_process(mainprocess,
                           termenc,
                           inputhandler, outputhandler,
                           inputparser, outputparser,
                           inputscanner, outputscanner,
                           buffering)

        self._resized = False

        def onclose(no, frame):
            pid, status = os.wait()
            if not mainprocess.is_alive():
                self._alive = False
            elif pid == mainprocess.getpid():
                self._alive = False
            else:
                self.focus_process(mainprocess)

        signal.signal(signal.SIGCHLD, onclose)

        self.drive()

    def _init_process(self,
                      process,
                      termenc,
                      inputhandler, outputhandler,
                      inputparser, outputparser,
                      inputscanner, outputscanner,
                      buffering):

        fd = process.fileno()
        self._rfds.append(fd)
        self._xfds.append(fd)
        self._process_map[fd] = process

        process.start(termenc,
                      inputhandler,
                      outputhandler,
                      inputparser,
                      outputparser,
                      inputscanner,
                      outputscanner,
                      buffering)
        self.focus_process(process)


def _test():
    import doctest
    doctest.testmod()

''' main '''
if __name__ == '__main__':

    import inspect
    import hashlib
    import sys
    
    thismodule = sys.modules[__name__]
    md5 = hashlib.md5()
    specs = []
    for name, member in inspect.getmembers(thismodule):
        if inspect.isclass(member):
            if name[0] != "_":
                classname = name
                for name, member in inspect.getmembers(member):
                    if inspect.ismethod(member):
                        if name.startswith("__") or name[0] != "_":
                            argspec = inspect.getargspec(member)
                            args, varargs, keywords, defaultvalue = argspec
                            specstr = "%s.%s.%s" % (classname, name, args)
                            specs.append(specstr)
    specs.sort()
    md5.update("".join(specs))
    sys.stdout.write(md5.hexdigest())

<|MERGE_RESOLUTION|>--- conflicted
+++ resolved
@@ -24,14 +24,10 @@
 # 
 # ***** END LICENSE BLOCK *****
 
-__author__  = "Hayaki Saito (user@zuse.jp)"
+__author__ = "Hayaki Saito (user@zuse.jp)"
 __version__ = "0.2.9"
 __license__ = "MIT"
-<<<<<<< HEAD
-signature   = '86bd7e6ada5c3575a87779e8a70a8f56'
-=======
-signature   = '272bd51a6856e85ac4032a83b35779a6'
->>>>>>> 63db29c6
+signature   = 'b87c36758a4c3d666c74490b383f483b'
 
 import sys
 import os
@@ -49,11 +45,13 @@
 _BUFFER_SIZE = 8192
 _ESC_TIMEOUT = 0.5  # sec
 
+
 ###############################################################################
 #
 # Exceptions
 #
 class NotHandledException(Exception):
+
     ''' thrown when an unknown seqnence is detected '''
 
     def __init__(self, value):
@@ -74,6 +72,7 @@
 
 
 class ParseException(Exception):
+
     ''' thrown when a parse error is detected '''
 
     def __init__(self, value):
@@ -104,6 +103,7 @@
 # - PTY
 #
 class EventObserver:
+
     ''' adapt to event driven ECMA-35/48 parser model '''
 
     def handle_start(self, context):
@@ -136,14 +136,12 @@
     def handle_draw(self, context):
         raise NotImplementedError("EventObserver::handle_draw")
 
-    def handle_invalid(self, context, seq):
-        raise NotImplementedError("EventObserver::handle_invalid")
-
     def handle_resize(self, context, row, col):
         raise NotImplementedError("EventObserver::handle_resize")
 
 
 class Scanner:
+
     ''' forward input iterator '''
 
     def __iter__(self):
@@ -156,7 +154,9 @@
     def continuous_assign(self, value, termenc):
         raise NotImplementedError("Scanner::continuous_assign")
 
+
 class OutputStream:
+
     ''' abstruct TTY output stream '''
 
     def write(self, c):
@@ -167,6 +167,7 @@
 
 
 class EventDispatcher:
+
     ''' Dispatch interface of terminal sequence event oriented parser '''
 
     def dispatch_esc(self, prefix, final):
@@ -183,6 +184,7 @@
 
 
 class Parser:
+
     ''' abstruct Parser '''
 
     def parse(self, context):
@@ -190,6 +192,7 @@
 
 
 class PTY:
+
     ''' abstruct PTY device '''
 
     def fitsize(self):
@@ -219,6 +222,7 @@
 # Simple Parser implementation
 #
 class SimpleParser(Parser):
+
     ''' simple parser, don't parse ESC/CSI/string seqneces '''
 
     class _MockContext:
@@ -278,6 +282,7 @@
 
 
 class DefaultParser(Parser):
+
     ''' parse ESC/CSI/string seqneces '''
 
     def __init__(self):
@@ -586,12 +591,12 @@
         self.__state = state
 
 
-
 ###############################################################################
 #
 # Scanner implementation
 #
 class DefaultScanner(Scanner):
+
     ''' scan input stream and iterate UCS code points '''
 
     def __init__(self, ucs4=True, termenc=None):
@@ -654,13 +659,14 @@
                 yield ord(x)
 
 
-
 ###############################################################################
 #
 # Handler implementation
 #
 class DefaultHandler(EventObserver):
+
     ''' default handler, pass through all ESC/CSI/string seqnceses '''
+
     def __init__(self):
         pass
 
@@ -928,9 +934,7 @@
         if not pid:
             os.environ['TERM'] = term
             os.environ['LANG'] = lang
-            os.execlp('/bin/sh',
-                      '/bin/sh', '-c',
-                      'exec %s' % command)
+            os.execlp('/bin/sh', '/bin/sh', '-c', 'exec %s' % command)
 
         self.__setupterm(self._stdin_fileno)
         self.pid = pid
@@ -1043,6 +1047,7 @@
         #fcntl.ioctl(self._master, termios.TIOCSTART, 0)
         termios.tcflow(self._master, termios.TCOON)
 
+
 class MockParseContext(ParseContext):
 
     def __init__(self):
@@ -1097,7 +1102,7 @@
         return self._tty.pid
 
     def is_alive(self):
-        return self._tty is not None 
+        return self._tty is not None
 
     def fileno(self):
         return self._tty.fileno()
@@ -1421,7 +1426,7 @@
     import inspect
     import hashlib
     import sys
-    
+
     thismodule = sys.modules[__name__]
     md5 = hashlib.md5()
     specs = []
@@ -1438,5 +1443,4 @@
                             specs.append(specstr)
     specs.sort()
     md5.update("".join(specs))
-    sys.stdout.write(md5.hexdigest())
-
+    sys.stdout.write(md5.hexdigest())