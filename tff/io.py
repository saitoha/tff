--- conflicted
+++ resolved
@@ -142,15 +142,12 @@
         self.__state = _STATE_GROUND
         self.__pbytes = [] 
         self.__ibytes = [] 
-        self.__sbytes = [] 
-        self.__str_prefix = None 
         self.__timer = None
 
     def parse(self, context):
 
         pbytes = self.__pbytes
         ibytes = self.__ibytes
-        sbytes = self.__sbytes
         state = self.__state
 
         if self.__state == _STATE_ESC:
@@ -249,8 +246,8 @@
                     del pbytes[:]
                     state = _STATE_CSI_PARAMETER
                 elif c == 0x5d: # ]
-                    del sbytes[:] 
-                    self.__str_prefix = c 
+                    pbytes.append(c)
+                    del ibytes[:] 
                     state = _STATE_OSC
                 elif c == 0x4e: # N
                     state = _STATE_SS2
@@ -258,8 +255,8 @@
                     state = _STATE_SS3
                 elif c == 0x50 or c == 0x58 or c == 0x5e or c == 0x5f:
                     # P(DCS) or X(SOS) or ^(PM) or _(APC)
-                    del sbytes[:]
-                    self.__str_prefix = c 
+                    pbytes.append(c)
+                    del ibytes[:]
                     state = _STATE_STR
                 elif c < 0x20: # control character
                     if c == 0x1b: # ESC
@@ -312,92 +309,54 @@
                     context.dispatch_char(c)
                     state = _STATE_GROUND
                 else:
-<<<<<<< HEAD
                     context.dispatch_char(c)
-=======
-                    seq = [0x1b] + self.__ibytes + [c]
-                    context.dispatch_invalid(seq)
-                    self.__parse_state = _STATE_GROUND
->>>>>>> e333d1e7
 
             elif state == _STATE_OSC:
                 # parse control string
                 if c == 0x07:
-                    context.dispatch_control_string(self.__str_prefix, sbytes)
+                    context.dispatch_control_string(pbytes[0], ibytes)
                     state = _STATE_GROUND
                 elif c < 0x08:
-                    seq = [0x1b] + [self.__str_prefix] + sbytes + [c]
+                    seq = [0x1b] + pbytes + ibytes + [c]
                     context.dispatch_invalid(seq)
                     state = _STATE_GROUND
                 elif c < 0x0e:
-                    sbytes.append(c)
+                    ibytes.append(c)
                 elif c == 0x1b:
                     state = _STATE_OSC_ESC
                 elif c < 0x20:
-                    seq = [0x1b] + [self.__str_prefix] + sbytes + [c]
+                    seq = [0x1b] + pbytes + ibytes + [c]
                     context.dispatch_invalid(seq)
                     state = _STATE_GROUND
                 else:
-<<<<<<< HEAD
-                    sbytes.append(c)
-=======
-                    seq = [0x1b, 0x5b] + self.__pbytes + [c]
-                    context.dispatch_invalid(seq)
-                    self.__parse_state = _STATE_GROUND
-                    #raise ParseException("Unknown CSI seqnence detected.")
->>>>>>> e333d1e7
+                    ibytes.append(c)
 
             elif state == _STATE_STR:
                 # parse control string
                 # 00/08 - 00/13, 02/00 - 07/14
                 #
-<<<<<<< HEAD
                 if c < 0x08:
-                    seq = [0x1b] + [self.__str_prefix] + sbytes + [c]
+                    seq = [0x1b] + pbytes + ibytes + [c]
                     context.dispatch_invalid(seq)
                     state = _STATE_GROUND
                 elif c < 0x0e:
-                    sbytes.append(c)
+                    ibytes.append(c)
                 elif c == 0x1b:
                     state = _STATE_STR_ESC
                 elif c < 0x20:
-                    seq = [0x1b] + [self.__str_prefix] + sbytes + [c]
-=======
-                # CSI P ... P I ... I F
-                #             ^
-                if c == 0x1b: # ESC
-                    seq = [0x1b, 0x5b] + self.__pbytes + self.__ibytes
-                    context.dispatch_invalid(seq)
-                    self.__ibytes = []
-                    self.__parse_state = _STATE_ESC
-                elif c == 0x18 or c == 0x1a:
-                    seq = [0x1b, 0x5b] + self.__pbytes + self.__ibytes + [c]
-                    context.dispatch_invalid(seq)
-                    context.dispatch_char(c)
-                    self.__parse_state = _STATE_GROUND
-                elif c < 0x20: # control character
-                    context.dispatch_char(c)
-                elif c <= 0x2f: # intermediate, SP to /
-                    self.__ibytes.append(c)
-                elif c <= 0x3f:
-                    seq = [0x1b, 0x5b] + self.__pbytes + self.__ibytes + [c]
->>>>>>> e333d1e7
+                    seq = [0x1b] + pbytes + ibytes + [c]
                     context.dispatch_invalid(seq)
                     state = _STATE_GROUND
                 else:
-<<<<<<< HEAD
-                    sbytes.append(c)
+                    ibytes.append(c)
 
             elif state == _STATE_OSC_ESC:
                 # parse control string
                 if c == 0x5c:
-                    context.dispatch_control_string(self.__str_prefix, sbytes)
+                    context.dispatch_control_string(pbytes[0], ibytes)
                     state = _STATE_GROUND
                 else:
-                    seq = [0x1b] + [self.__str_prefix] + sbytes + [0x1b, c]
-=======
-                    seq = [0x1b, 0x5b] + self.__pbytes + self.__ibytes + [c]
->>>>>>> e333d1e7
+                    seq = [0x1b] + pbytes + ibytes + [0x1b, c]
                     context.dispatch_invalid(seq)
                     state = _STATE_GROUND
 
@@ -406,10 +365,10 @@
                 # 00/08 - 00/13, 02/00 - 07/14
                 #
                 if c == 0x5c:
-                    context.dispatch_control_string(self.__str_prefix, sbytes)
+                    context.dispatch_control_string(pbytes[0], ibytes)
                     state = _STATE_GROUND
                 else:
-                    seq = [0x1b] + [self.__str_prefix] + sbytes + [0x1b, c]
+                    seq = [0x1b] + pbytes + ibytes + [0x1b, c]
                     context.dispatch_invalid(seq)
                     state = _STATE_GROUND
 
@@ -459,7 +418,6 @@
 
         self.__pbytes = pbytes
         self.__ibytes = ibytes
-        self.__sbytes = sbytes
         self.__state = state
 
         # set ESC timer
